/*
 * t_cose_encrypt_enc.c
 *
 * Copyright (c) 2022, Arm Limited. All rights reserved.
 * Copyright (c) 2023, Laurence Lundblade. All rights reserved.
 *
 * SPDX-License-Identifier: BSD-3-Clause
 *
 * See BSD-3-Clause license in README.md
 */


#include <stdlib.h>
#include "qcbor/qcbor_encode.h"
#include "t_cose/t_cose_encrypt_enc.h"
#include "t_cose/t_cose_standard_constants.h"
#include "t_cose/t_cose_common.h"
#include "t_cose/t_cose_recipient_enc.h"
#include "t_cose/t_cose_parameters.h"
#include "t_cose_util.h"
#include "t_cose_crypto.h"


/*
 * Pubilc Function. See t_cose_sign_sign.h
 */
enum t_cose_err_t
t_cose_encrypt_enc_detached(struct t_cose_encrypt_enc *me,
                            struct q_useful_buf_c      payload,
                            struct q_useful_buf_c      ext_sup_data,
                            struct q_useful_buf        buffer_for_detached,
                            struct q_useful_buf        buffer_for_message,
                            struct q_useful_buf_c     *encrypted_detached,
                            struct q_useful_buf_c     *encrypted_cose_message)
{
    enum t_cose_err_t            return_value;
    QCBORError                   cbor_err;
    QCBOREncodeContext           cbor_encoder;
    unsigned                     message_type;
    struct q_useful_buf_c        nonce;
    struct t_cose_parameter      params[2]; /* 1 for Alg ID plus 1 for IV */
    struct t_cose_parameter     *p_param;
    struct q_useful_buf_c        body_prot_headers;
    struct q_useful_buf_c        enc_structure;
    struct t_cose_alg_and_bits   ce_alg;
    Q_USEFUL_BUF_MAKE_STACK_UB(  cek_buffer, T_COSE_MAX_SYMMETRIC_KEY_LENGTH);
    struct q_useful_buf_c        cek_bytes;
    struct t_cose_key            cek_handle;
    Q_USEFUL_BUF_MAKE_STACK_UB(  nonce_buffer, T_COSE_MAX_SYMMETRIC_KEY_LENGTH);
    Q_USEFUL_BUF_MAKE_STACK_UB(  enc_struct_buffer, T_COSE_ENCRYPT_STRUCT_DEFAULT_SIZE);
    const char                  *enc_struct_string;
    struct q_useful_buf          encrypt_buffer;
    struct q_useful_buf_c        encrypt_output;
    bool                         is_cose_encrypt0;
    bool                         is_none_aead_ciphr;
    struct t_cose_recipient_enc *recipient;


    /* ---- Figure out the COSE message type ---- */
    message_type = T_COSE_OPT_MESSAGE_TYPE_MASK & me->option_flags;
    is_cose_encrypt0 = true;
    switch(message_type) {
        case T_COSE_OPT_MESSAGE_TYPE_UNSPECIFIED:
            message_type = T_COSE_OPT_MESSAGE_TYPE_ENCRYPT0;
            break;
        case T_COSE_OPT_MESSAGE_TYPE_ENCRYPT0:
            break;
        case T_COSE_OPT_MESSAGE_TYPE_ENCRYPT:
            is_cose_encrypt0 = false;
            break;
        default:
            return T_COSE_ERR_BAD_OPT;
    }

    /* ---- Algorithm ID, IV and parameter list ---- */
    /* Determine algorithm parameters */
    is_none_aead_ciphr = t_cose_alg_is_non_aead(me->payload_cose_algorithm_id);
    if(is_none_aead_ciphr && !q_useful_buf_c_is_null_or_empty(external_aad)) {
        /* Section 6 of RFC9459 says,
        * COSE libraries that support either AES-CTR or AES-CBC and
        * accept Additional Authenticated Data (AAD) as input MUST return an error
        */
        return T_COSE_ERR_AAD_WITH_NON_AEAD;
    }

    ce_alg.cose_alg_id = me->payload_cose_algorithm_id;
    ce_alg.bits_in_key = bits_in_crypto_alg(ce_alg.cose_alg_id);
    ce_alg.bits_iv = bits_iv_alg(ce_alg.cose_alg_id);
    if(ce_alg.bits_in_key == UINT32_MAX) {
        return T_COSE_ERR_UNSUPPORTED_CIPHER_ALG;
    }
    params[0] = t_cose_param_make_alg_id(ce_alg.cose_alg_id);

    /* Generate random nonce (aka iv) */
    return_value = t_cose_crypto_get_random(nonce_buffer,
                                            ce_alg.bits_iv / 8,
                                            &nonce);
    params[1] = t_cose_param_make_iv(nonce);

    params[0].next = &params[1];
    params[1].next = me->added_body_parameters;
    /* At this point all the header parameters to be encoded are in a
     * linked list the head of which is params[0]. */
    if(is_none_aead_ciphr) {
        /* Move all params to unprotected to make protected header be a zero-byte string */
        for(p_param = &params[0]; p_param != NULL; p_param = p_param->next) {
            p_param->in_protected = false;
        }
    }


    /* ---- Get started with the CBOR encoding ---- */
    QCBOREncode_Init(&cbor_encoder, buffer_for_message);
    if(!(me->option_flags & T_COSE_OPT_OMIT_CBOR_TAG)) {
        QCBOREncode_AddTag(&cbor_encoder, message_type);
    }
    QCBOREncode_OpenArray(&cbor_encoder);


    /* ---- The body header parameters ---- */
    return_value = t_cose_headers_encode(&cbor_encoder, /* in: cbor encoder */
                                         &params[0],    /* in: param linked list */
                                         &body_prot_headers); /* out: bytes for CBOR-encoded protected params */
    if(return_value != T_COSE_SUCCESS) {
        goto Done;
    }

<<<<<<< HEAD
=======

    /* ---- Make the Enc_structure ---- */
    /* Per RFC 9052 section 5.3 the structure that is authenticated
     * along with the payload by the AEAD.
     *
     *  Enc_structure = [
     *    context : "Encrypt",
     *    protected : empty_or_serialized_map,
     *    external_aad : bstr
     *  ]
     */
    if(!q_useful_buf_is_null(me->extern_enc_struct_buffer)) {
        /* Caller gave us a (bigger) buffer for Enc_structure */
        enc_struct_buffer = me->extern_enc_struct_buffer;
    }
    enc_struct_string = is_cose_encrypt0 ? "Encrypt0" : "Encrypt";
    return_value =
        create_enc_structure(enc_struct_string, /* in: message context string */
                             body_prot_headers, /* in: CBOR encoded prot hdrs */
                             ext_sup_data,      /* in: external AAD */
                             enc_struct_buffer, /* in: output buffer */
                            &enc_structure);    /* out: encoded Enc_structure */
    if(return_value != T_COSE_SUCCESS) {
        goto Done;
    }


>>>>>>> bd24e8fa
    /* ---- Figure out the CEK ---- */
    if(is_cose_encrypt0) {
        /* For COSE_Encrypt0, the caller must have set the cek explicitly. */
        cek_handle = me->cek;
    } else {
        /* For COSE_Encrypt, a random key is generated (which will be
         * conveyed to the recipient by some key distribution method in
         * a COSE_Recipient). */
        return_value = t_cose_crypto_get_random(cek_buffer,
                                                ce_alg.bits_in_key / 8,
                                                &cek_bytes);
        if (return_value != T_COSE_SUCCESS) {
            goto Done;
        }
        return_value = t_cose_crypto_make_symmetric_key_handle(
                                    ce_alg.cose_alg_id, /* in: alg id */
                                    cek_bytes,          /* in: key bytes */
                                   &cek_handle);        /* out: key handle */
    }
    if (return_value != T_COSE_SUCCESS) {
        goto Done;
    }
    /* At this point cek_handle has the encryption key for the AEAD */


    /* ---- Encrypt the payload, detached or not */
    if(q_useful_buf_is_null(buffer_for_detached)) {
        /* Set up so encryption writes directly to the output buffer to save lots
         * of memory since no intermediate buffer is needed!
         */
        QCBOREncode_OpenBytes(&cbor_encoder, &encrypt_buffer);
    } else {
        /* For detached, write to the buffer supplied by the caller. */
        encrypt_buffer = buffer_for_detached;
    }

    if(is_none_aead_ciphr) {
        return_value =
            t_cose_crypto_non_aead_encrypt(ce_alg.cose_alg_id, /* in: non AEAD alg ID */
                                    cek_handle,     /* in: content encryption key handle */
                                    nonce,          /* in: nonce / IV */
                                    payload,        /* in: payload to encrypt */
                                    encrypt_buffer, /* in: buffer to write to */
                                    &encrypt_output  /* out: ciphertext */);
    } else {
        /* ---- Make the Enc_structure ---- */
        /* Per RFC 9052 section 5.3 the structure that is authenticated
        * along with the payload by the AEAD.
        *
        *  Enc_structure = [
        *    context : "Encrypt",
        *    protected : empty_or_serialized_map,
        *    external_aad : bstr
        *  ]
        */
        if(!q_useful_buf_is_null(me->extern_enc_struct_buffer)) {
            /* Caller gave us a (bigger) buffer for Enc_structure */
            enc_struct_buffer = me->extern_enc_struct_buffer;
        }
        enc_struct_string = is_cose_encrypt0 ? "Encrypt0" : "Encrypt";
        return_value =
            create_enc_structure(enc_struct_string, /* in: message context string */
                                body_prot_headers, /* in: CBOR encoded prot hdrs */
                                external_aad,      /* in: external AAD */
                                enc_struct_buffer, /* in: output buffer */
                                &enc_structure);    /* out: encoded Enc_structure */
        if(return_value != T_COSE_SUCCESS) {
            goto Done;
        }

        return_value =
            t_cose_crypto_aead_encrypt(ce_alg.cose_alg_id, /* in: AEAD alg ID */
                                    cek_handle,     /* in: content encryption key handle */
                                    nonce,          /* in: nonce / IV */
                                    enc_structure,  /* in: AAD to authenticate */
                                    payload,        /* in: payload to encrypt */
                                    encrypt_buffer, /* in: buffer to write to */
                                    &encrypt_output  /* out: ciphertext */);
    }

    if (return_value != T_COSE_SUCCESS) {
        goto Done;
    }

    if(q_useful_buf_is_null(buffer_for_detached)) {
        QCBOREncode_CloseBytes(&cbor_encoder, encrypt_output.len);
    } else {
        QCBOREncode_AddNULL(&cbor_encoder);
        *encrypted_detached = encrypt_output;
    }

    /* ---- COSE_Recipients for COSE_Encrypt message ---- */
    if ( !is_cose_encrypt0 ) {
        for(recipient = me->recipients_list;
            recipient != NULL;
            recipient = recipient->next_in_list) {

            /* Array holding the COSE_Recipients */
            QCBOREncode_OpenArray(&cbor_encoder);

            /* Do the public key crypto and output a COSE_Recipient */
            /* cek_bytes is not uninitialized here despite what some
             * compilers think. It is a waste of code to put in an
             * unneccessary initialization for them. */
            return_value = recipient->creat_cb(recipient,
                                               cek_bytes,
                                               ce_alg,
                                              &cbor_encoder);
            if(return_value) {
                goto Done;
            }

            QCBOREncode_CloseArray(&cbor_encoder);
        }
        t_cose_crypto_free_symmetric_key(cek_handle);
    }

     /* ---- Close out the CBOR encoding ---- */
    QCBOREncode_CloseArray(&cbor_encoder);
    cbor_err = QCBOREncode_Finish(&cbor_encoder, encrypted_cose_message);
    if (cbor_err != QCBOR_SUCCESS) {
        return qcbor_encode_error_to_t_cose_error(&cbor_encoder);
    }

Done:
    return return_value;
}<|MERGE_RESOLUTION|>--- conflicted
+++ resolved
@@ -75,7 +75,7 @@
     /* ---- Algorithm ID, IV and parameter list ---- */
     /* Determine algorithm parameters */
     is_none_aead_ciphr = t_cose_alg_is_non_aead(me->payload_cose_algorithm_id);
-    if(is_none_aead_ciphr && !q_useful_buf_c_is_null_or_empty(external_aad)) {
+    if(is_none_aead_ciphr && !q_useful_buf_c_is_null_or_empty(ext_sup_data)) {
         /* Section 6 of RFC9459 says,
         * COSE libraries that support either AES-CTR or AES-CBC and
         * accept Additional Authenticated Data (AAD) as input MUST return an error
@@ -125,36 +125,6 @@
         goto Done;
     }
 
-<<<<<<< HEAD
-=======
-
-    /* ---- Make the Enc_structure ---- */
-    /* Per RFC 9052 section 5.3 the structure that is authenticated
-     * along with the payload by the AEAD.
-     *
-     *  Enc_structure = [
-     *    context : "Encrypt",
-     *    protected : empty_or_serialized_map,
-     *    external_aad : bstr
-     *  ]
-     */
-    if(!q_useful_buf_is_null(me->extern_enc_struct_buffer)) {
-        /* Caller gave us a (bigger) buffer for Enc_structure */
-        enc_struct_buffer = me->extern_enc_struct_buffer;
-    }
-    enc_struct_string = is_cose_encrypt0 ? "Encrypt0" : "Encrypt";
-    return_value =
-        create_enc_structure(enc_struct_string, /* in: message context string */
-                             body_prot_headers, /* in: CBOR encoded prot hdrs */
-                             ext_sup_data,      /* in: external AAD */
-                             enc_struct_buffer, /* in: output buffer */
-                            &enc_structure);    /* out: encoded Enc_structure */
-    if(return_value != T_COSE_SUCCESS) {
-        goto Done;
-    }
-
-
->>>>>>> bd24e8fa
     /* ---- Figure out the CEK ---- */
     if(is_cose_encrypt0) {
         /* For COSE_Encrypt0, the caller must have set the cek explicitly. */
@@ -194,11 +164,11 @@
     if(is_none_aead_ciphr) {
         return_value =
             t_cose_crypto_non_aead_encrypt(ce_alg.cose_alg_id, /* in: non AEAD alg ID */
-                                    cek_handle,     /* in: content encryption key handle */
-                                    nonce,          /* in: nonce / IV */
-                                    payload,        /* in: payload to encrypt */
-                                    encrypt_buffer, /* in: buffer to write to */
-                                    &encrypt_output  /* out: ciphertext */);
+                                           cek_handle,     /* in: content encryption key handle */
+                                           nonce,          /* in: nonce / IV */
+                                           payload,        /* in: payload to encrypt */
+                                           encrypt_buffer, /* in: buffer to write to */
+                                          &encrypt_output  /* out: ciphertext */);
     } else {
         /* ---- Make the Enc_structure ---- */
         /* Per RFC 9052 section 5.3 the structure that is authenticated
@@ -217,9 +187,9 @@
         enc_struct_string = is_cose_encrypt0 ? "Encrypt0" : "Encrypt";
         return_value =
             create_enc_structure(enc_struct_string, /* in: message context string */
-                                body_prot_headers, /* in: CBOR encoded prot hdrs */
-                                external_aad,      /* in: external AAD */
-                                enc_struct_buffer, /* in: output buffer */
+                                 body_prot_headers, /* in: CBOR encoded prot hdrs */
+                                 ext_sup_data,      /* in: external AAD */
+                                 enc_struct_buffer, /* in: output buffer */
                                 &enc_structure);    /* out: encoded Enc_structure */
         if(return_value != T_COSE_SUCCESS) {
             goto Done;
@@ -227,12 +197,12 @@
 
         return_value =
             t_cose_crypto_aead_encrypt(ce_alg.cose_alg_id, /* in: AEAD alg ID */
-                                    cek_handle,     /* in: content encryption key handle */
-                                    nonce,          /* in: nonce / IV */
-                                    enc_structure,  /* in: AAD to authenticate */
-                                    payload,        /* in: payload to encrypt */
-                                    encrypt_buffer, /* in: buffer to write to */
-                                    &encrypt_output  /* out: ciphertext */);
+                                       cek_handle,     /* in: content encryption key handle */
+                                       nonce,          /* in: nonce / IV */
+                                       enc_structure,  /* in: AAD to authenticate */
+                                       payload,        /* in: payload to encrypt */
+                                       encrypt_buffer, /* in: buffer to write to */
+                                      &encrypt_output  /* out: ciphertext */);
     }
 
     if (return_value != T_COSE_SUCCESS) {
