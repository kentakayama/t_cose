/*
 * t_cose_sign1_sign.c
 *
 * Copyright (c) 2018-2021, Laurence Lundblade. All rights reserved.
 *
 * SPDX-License-Identifier: BSD-3-Clause
 *
 * See BSD-3-Clause license in README.md
 */

#include "t_cose/t_cose_sign1_sign.h"
#include "qcbor/qcbor.h"
#include "t_cose_standard_constants.h"
#include "t_cose_crypto.h"
#include "t_cose_util.h"


/**
 * \file t_cose_sign1_sign.c
 *
 * \brief This implements t_cose signing
 *
 * Stack usage to sign is dependent on the signing alg and key size
 * and type of hash implementation. t_cose_sign1_finish() is the main
 * user of stack It is 384 for \ref COSE_ALGORITHM_ES256 and 778 for
 * \ref COSE_ALGORITHM_ES512.
 */


/*
 * Cross-check to make sure public definition of algorithm
 * IDs matches the internal ones.
 */
#if T_COSE_ALGORITHM_ES256 != COSE_ALGORITHM_ES256
#error COSE algorithm identifier definitions are in error
#endif

#if T_COSE_ALGORITHM_ES384 != COSE_ALGORITHM_ES384
#error COSE algorithm identifier definitions are in error
#endif

#if T_COSE_ALGORITHM_ES512 != COSE_ALGORITHM_ES512
#error COSE algorithm identifier definitions are in error
#endif


#ifndef T_COSE_DISABLE_SHORT_CIRCUIT_SIGN
static inline enum t_cose_err_t
short_circuit_sig_size(int32_t            cose_algorithm_id,
                       size_t            *sig_size)
{
    *sig_size = cose_algorithm_id == COSE_ALGORITHM_ES256 ? T_COSE_EC_P256_SIG_SIZE :
                cose_algorithm_id == COSE_ALGORITHM_ES384 ? T_COSE_EC_P384_SIG_SIZE :
                cose_algorithm_id == COSE_ALGORITHM_ES512 ? T_COSE_EC_P512_SIG_SIZE :
                0;

    return sig_size == 0 ? T_COSE_ERR_UNSUPPORTED_SIGNING_ALG : T_COSE_SUCCESS;
}




/**
 * \brief Create a short-circuit signature
 *
 * \param[in] cose_algorithm_id Algorithm ID. This is used only to make
 *                              the short-circuit signature the same size
 *                              as the real signature would be for the
 *                              particular algorithm.
 * \param[in] hash_to_sign      The bytes to sign. Typically, a hash of
 *                              a payload.
 * \param[in] signature_buffer  Pointer and length of buffer into which
 *                              the resulting signature is put.
 * \param[in] signature         Pointer and length of the signature
 *                              returned.
 *
 * \return This returns one of the error codes defined by \ref t_cose_err_t.
 *
 * This creates the short-circuit signature that is a concatenation of
 * hashes up to the expected size of the signature. This is a test
 * mode only has it has no security value. This is retained in
 * commercial production code as a useful test or demo that can run
 * even if key material is not set up or accessible.
 */
static inline enum t_cose_err_t
short_circuit_sign(int32_t               cose_algorithm_id,
                   struct q_useful_buf_c hash_to_sign,
                   struct q_useful_buf   signature_buffer,
                   struct q_useful_buf_c *signature)
{
    /* approximate stack use on 32-bit machine: local use: 16 bytes
     */
    enum t_cose_err_t return_value;
    size_t            array_indx;
    size_t            amount_to_copy;
    size_t            sig_size;

    return_value = short_circuit_sig_size(cose_algorithm_id, &sig_size);

    /* Check the signature length against buffer size */
    if(return_value != T_COSE_SUCCESS) {
        goto Done;
    }

    if(sig_size > signature_buffer.len) {
        /* Buffer too small for this signature type */
        return_value = T_COSE_ERR_SIG_BUFFER_SIZE;
        goto Done;
    }

    /* Loop concatening copies of the hash to fill out to signature size */
    for(array_indx = 0; array_indx < sig_size; array_indx += hash_to_sign.len) {
        amount_to_copy = sig_size - array_indx;
        if(amount_to_copy > hash_to_sign.len) {
            amount_to_copy = hash_to_sign.len;
        }
        memcpy((uint8_t *)signature_buffer.ptr + array_indx,
               hash_to_sign.ptr,
               amount_to_copy);
    }
    signature->ptr = signature_buffer.ptr;
    signature->len = sig_size;
    return_value   = T_COSE_SUCCESS;

Done:
    return return_value;
}
#endif /* T_COSE_DISABLE_SHORT_CIRCUIT_SIGN */


/**
 * \brief  Makes the protected header parameters for COSE.
 *
 * \param[in] cose_algorithm_id      The COSE algorithm ID to put in the
 *                                   header parameters.
 * \param[in,out] cbor_encode_ctx    Encoding context to output to.
 *
 * \return   The pointer and length of the encoded protected
 *           parameters is returned, or \c NULL_Q_USEFUL_BUF_C if this fails.
 *           This will have the same pointer as \c buffer_for_parameters,
 *           but the pointer is conts and the length is that of the valid
 *           data, not of the size of the buffer.
 *
 * The protected parameters are returned in fully encoded CBOR format as
 * they are added to the \c COSE_Sign1 message as a binary string. This is
 * different from the unprotected parameters which are not handled this
 * way.
 */
static inline struct q_useful_buf_c
encode_protected_parameters(int32_t             cose_algorithm_id,
                            QCBOREncodeContext *cbor_encode_ctx)
{
    /* Aproximate stack usage
     *                                             64-bit      32-bit
     *   local vars                                    16           8
     *   QCBOR   (guess)                               32          24
     *   TOTAL                                         48          32
     */
    struct q_useful_buf_c protected_parameters;

    QCBOREncode_BstrWrap(cbor_encode_ctx);
    QCBOREncode_OpenMap(cbor_encode_ctx);
    QCBOREncode_AddInt64ToMapN(cbor_encode_ctx, COSE_HEADER_PARAM_ALG, cose_algorithm_id);
    QCBOREncode_CloseMap(cbor_encode_ctx);
    QCBOREncode_CloseBstrWrap2(cbor_encode_ctx, false, &protected_parameters);

    return protected_parameters;
}


/**
 * \brief Add the unprotected parameters to a CBOR encoding context
 *
 * \param[in] me               The t_cose signing context.
 * \param[in] kid              The key ID.
 * \param[in] cbor_encode_ctx  CBOR encoding context to output to
 *
 * \returns An error of type \ref t_cose_err_t.
 *
 * The unprotected parameters added by this are the kid and content type.
 *
 * In the case of a QCBOR encoding error, T_COSE_SUCCESS will be returned
 * and the error will be caught when \c QCBOR_Finish() is called on \c
 * cbor_encode_ctx.
 */
static inline enum t_cose_err_t
add_unprotected_parameters(const struct t_cose_sign1_sign_ctx *me,
                           const struct q_useful_buf_c         kid,
                           QCBOREncodeContext                 *cbor_encode_ctx)
{
    /* Aproximate stack usage
     *                                             64-bit      32-bit
     *   QCBOR   (guess)                               32          24
     *   TOTAL                                         32          24
     */

    QCBOREncode_OpenMap(cbor_encode_ctx);

    if(!q_useful_buf_c_is_null_or_empty(kid)) {
        QCBOREncode_AddBytesToMapN(cbor_encode_ctx,
                                   COSE_HEADER_PARAM_KID,
                                   kid);
    }

#ifndef T_COSE_DISABLE_CONTENT_TYPE
    if(me->content_type_uint != T_COSE_EMPTY_UINT_CONTENT_TYPE &&
       me->content_type_tstr != NULL) {
        /* Both the string and int content types are not allowed */
        return T_COSE_ERR_DUPLICATE_PARAMETER;
    }


    if(me->content_type_uint != T_COSE_EMPTY_UINT_CONTENT_TYPE) {
        QCBOREncode_AddUInt64ToMapN(cbor_encode_ctx,
                                    COSE_HEADER_PARAM_CONTENT_TYPE,
                                    me->content_type_uint);
    }

    if(me->content_type_tstr != NULL) {
        QCBOREncode_AddSZStringToMapN(cbor_encode_ctx,
                                      COSE_HEADER_PARAM_CONTENT_TYPE,
                                      me->content_type_tstr);
    }
#else
    (void)me; /* avoid unused parameter warning */
#endif

    QCBOREncode_CloseMap(cbor_encode_ctx);

    return T_COSE_SUCCESS;
}

enum t_cose_err_t
t_cose_sign1_encode_parameters_internal(struct t_cose_sign1_sign_ctx *me,
                                        QCBOREncodeContext           *cbor_encode_ctx,
                                        bool                          is_detached_content)
{
    enum t_cose_err_t      return_value;
    struct q_useful_buf_c  kid;
    int32_t                hash_alg_id;

    /* Check the cose_algorithm_id now by getting the hash alg as an
     * early error check even though it is not used until later.
     */
    hash_alg_id = hash_alg_id_from_sig_alg_id(me->cose_algorithm_id);
    if(hash_alg_id == T_COSE_INVALID_ALGORITHM_ID) {
        return T_COSE_ERR_UNSUPPORTED_SIGNING_ALG;
    }

    /* Add the CBOR tag indicating COSE_Sign1 */
    if(!(me->option_flags & T_COSE_OPT_OMIT_CBOR_TAG)) {
        QCBOREncode_AddTag(cbor_encode_ctx, CBOR_TAG_COSE_SIGN1);
    }

    /* Get started with the tagged array that holds the four parts of
     * a cose single signed message */
    QCBOREncode_OpenArray(cbor_encode_ctx);

    /* The protected parameters, which are added as a wrapped bstr  */
    me->protected_parameters = encode_protected_parameters(me->cose_algorithm_id, cbor_encode_ctx);

    /* The Unprotected parameters */
    /* Get the kid because it goes into the parameters that are about
     * to be made. */
    kid = me->kid;

    if(me->option_flags & T_COSE_OPT_SHORT_CIRCUIT_SIG) {
#ifndef T_COSE_DISABLE_SHORT_CIRCUIT_SIGN
        if(q_useful_buf_c_is_null_or_empty(kid)) {
            /* No kid passed in, Use the short-circuit kid */
            kid = get_short_circuit_kid();
        }
#else
        return_value = T_COSE_ERR_SHORT_CIRCUIT_SIG_DISABLED;
        goto Done;
#endif
    }

    return_value = add_unprotected_parameters(me, kid, cbor_encode_ctx);
    if(return_value != T_COSE_SUCCESS) {
        goto Done;
    }

    if (!is_detached_content) {
        QCBOREncode_BstrWrap(cbor_encode_ctx);
    }

    /* Any failures in CBOR encoding will be caught in finish when the
     * CBOR encoding is closed off. No need to track here as the CBOR
     * encoder tracks it internally.
     */

Done:
    return return_value;
}

/*
 * Public function. See t_cose_sign1_sign.h
 */
<<<<<<< HEAD
enum t_cose_err_t inline
t_cose_sign1_encode_parameters(struct t_cose_sign1_sign_ctx *me,
                               QCBOREncodeContext           *cbor_encode_ctx)
=======
enum t_cose_err_t
t_cose_sign1_encode_signature_aad(struct t_cose_sign1_sign_ctx *me,
                                  struct q_useful_buf_c         aad,
                                  QCBOREncodeContext           *cbor_encode_ctx)
>>>>>>> cd444caf
{
    /* Aproximate stack usage
     *                                             64-bit      32-bit
     *   local vars                                    28          16
     *   QCBOR   (guess)                               32          24
     *   max(encode_protected, add_unprotected)        48          32
     *   TOTAL                                        108          72
     */
    return t_cose_sign1_encode_parameters_internal(me, cbor_encode_ctx, false);
}

enum t_cose_err_t
t_cose_sign1_encode_signature_internal(struct t_cose_sign1_sign_ctx *me,
                                       QCBOREncodeContext           *cbor_encode_ctx,
                                       bool                          is_detached_content)
{
    enum t_cose_err_t            return_value;
    QCBORError                   cbor_err;
    /* pointer and length of the completed tbs hash */
    struct q_useful_buf_c        tbs_hash;
    /* Pointer and length of the completed signature */
    struct q_useful_buf_c        signature;
    /* Buffer for the actual signature */
    Q_USEFUL_BUF_MAKE_STACK_UB(  buffer_for_signature, T_COSE_MAX_SIG_SIZE);
    /* Buffer for the tbs hash. */
    Q_USEFUL_BUF_MAKE_STACK_UB(  buffer_for_tbs_hash, T_COSE_CRYPTO_MAX_HASH_SIZE);
    struct q_useful_buf_c        signed_payload;


    if (!is_detached_content) {
        QCBOREncode_CloseBstrWrap2(cbor_encode_ctx, false, &signed_payload);
    }

    /* Check that there are no CBOR encoding errors before proceeding
     * with hashing and signing. This is not actually necessary as the
     * errors will be caught correctly later, but it does make it a
     * bit easier for the caller to debug problems.
     */
    cbor_err = QCBOREncode_GetErrorState(cbor_encode_ctx);
    if(cbor_err == QCBOR_ERR_BUFFER_TOO_SMALL) {
        return_value = T_COSE_ERR_TOO_SMALL;
        goto Done;
    } else if(cbor_err != QCBOR_SUCCESS) {
        return_value = T_COSE_ERR_CBOR_FORMATTING;
        goto Done;
    }

    /* Create the hash of the to-be-signed bytes. Inputs to the
     * hash are the protected parameters, the payload that is
     * getting signed, the cose signature alg from which the hash
     * alg is determined. The cose_algorithm_id was checked in
     * t_cose_sign1_init() so it doesn't need to be checked here.
     */
    return_value = create_tbs_hash(me->cose_algorithm_id,
                                   me->protected_parameters,
                                   aad,
                                   signed_payload,
                                   buffer_for_tbs_hash,
                                   &tbs_hash);
    if(return_value) {
        goto Done;
    }


    /* Compute the signature using public key crypto. The key and
     * algorithm ID are passed in to know how and what to sign
     * with. The hash of the TBS bytes is what is signed. A buffer
     * in which to place the signature is passed in and the
     * signature is returned.
     *
     * That or just compute the length of the signature if this
     * is only an output length computation.
     */
    if(!(me->option_flags & T_COSE_OPT_SHORT_CIRCUIT_SIG)) {
        if (QCBOREncode_IsBufferNULL(cbor_encode_ctx)) {
            /* Output size calculation. Only need signature size. */
            signature.ptr = NULL;
            return_value  = t_cose_crypto_sig_size(me->cose_algorithm_id,
                                                   me->signing_key,
                                                  &signature.len);
        } else {
            /* Perform the public key signing */
             return_value = t_cose_crypto_pub_key_sign(me->cose_algorithm_id,
                                                       me->signing_key,
                                                       tbs_hash,
                                                       buffer_for_signature,
                                                       &signature);
        }

#ifndef T_COSE_DISABLE_SHORT_CIRCUIT_SIGN
    } else {
        if (QCBOREncode_IsBufferNULL(cbor_encode_ctx)) {
            /* Output size calculation. Only need signature size. */
            signature.ptr = NULL;
            return_value = short_circuit_sig_size(me->cose_algorithm_id,
                                                  &signature.len);
        } else {
            /* Perform the a short circuit signing */
            return_value = short_circuit_sign(me->cose_algorithm_id,
                                              tbs_hash,
                                              buffer_for_signature,
                                              &signature);
        }
#endif /* T_COSE_DISABLE_SHORT_CIRCUIT_SIGN */
    }

    if(return_value != T_COSE_SUCCESS) {
        goto Done;
    }


    /* Add signature to CBOR and close out the array */
    QCBOREncode_AddBytes(cbor_encode_ctx, signature);
    QCBOREncode_CloseArray(cbor_encode_ctx);

    /* The layer above this must check for and handle CBOR encoding
     * errors CBOR encoding errors.  Some are detected at the start of
     * this function, but they cannot all be deteced there.
     */
Done:
    return return_value;

}

/*
 * Public function. See t_cose_sign1_sign.h
 */
enum t_cose_err_t inline
t_cose_sign1_encode_signature(struct t_cose_sign1_sign_ctx *me,
                              QCBOREncodeContext           *cbor_encode_ctx)
{
    /* Aproximate stack usage
     *                                             64-bit      32-bit
     *   local vars                                    64          32
     *   hash buffer (varies by hashes enabled)     32-64       32-64
     *   signature buffer (varies by EC key size)  64-132      64-132
     *   QCBOR   (guess)                               32          24
     *   max(create_tbs_hash, pub_key_sign)
     *    32-748 ; 30-746
     *    64-1024 (wild guess about crypto)       64-1024      64-1024
     *   TOTAL                                   224-1316     216-1276
     */
    return t_cose_sign1_encode_signature_internal(me, cbor_encode_ctx, false);
}

/*
 * Public function. See t_cose_sign1_sign.h
 */
enum t_cose_err_t
t_cose_sign1_sign_detached(struct t_cose_sign1_sign_ctx *me,
                           struct q_useful_buf_c         payload,
                           struct q_useful_buf_c         add,
                           struct q_useful_buf           out_buf,
                           struct q_useful_buf_c        *result)
{
    /* Aproximate stack usage
     *                                             64-bit      32-bit
     *   local vars                                     8           4
     *   encode context                               168         148
     *   QCBOR   (guess)                               32          24
     *   max(encode_param, encode_signature)     224-1316    216-1024
     *   TOTAL                                   432-1524    392-1300
     */
    QCBOREncodeContext  encode_context;
    enum t_cose_err_t   return_value;

    /* -- Initialize CBOR encoder context with output buffer -- */
    QCBOREncode_Init(&encode_context, out_buf);

    /* -- Output the header parameters into the encoder context -- */
    return_value = t_cose_sign1_encode_parameters_internal(me, &encode_context, true);
    if(return_value != T_COSE_SUCCESS) {
        goto Done;
    }

    /* -- Output not payload but NULL -- */
    /* In detached content mode, the output COSE binary does not
     * contain the target payload, and it should be derivered
     * in another channel.
     */
    QCBOREncode_AddNULL(&encode_context);

    /* -- Sign and put signature in the encoder context -- */
    return_value = t_cose_sign1_encode_signature_internal(me, &encode_context, true);
    if(return_value) {
        goto Done;
    }

    /* -- Close off and get the resulting encoded CBOR -- */
    if(QCBOREncode_Finish(&encode_context, result)) {
        return_value = T_COSE_ERR_CBOR_NOT_WELL_FORMED;
        goto Done;
    }

Done:
    return return_value;
}


/*
 * Public function. See t_cose_sign1_sign.h
 */
enum t_cose_err_t
t_cose_sign1_sign_aad(struct t_cose_sign1_sign_ctx *me,
                      struct q_useful_buf_c         payload,
                      struct q_useful_buf_c         aad,
                      struct q_useful_buf           out_buf,
                      struct q_useful_buf_c        *result)
{
    /* Aproximate stack usage
     *                                             64-bit      32-bit
     *   local vars                                     8           4
     *   encode context                               168         148
     *   QCBOR   (guess)                               32          24
     *   max(encode_param, encode_signature)     224-1316    216-1024
     *   TOTAL                                   432-1524    392-1300
     */
    QCBOREncodeContext  encode_context;
    enum t_cose_err_t   return_value;

    /* -- Initialize CBOR encoder context with output buffer -- */
    QCBOREncode_Init(&encode_context, out_buf);

    /* -- Output the header parameters into the encoder context -- */
    return_value = t_cose_sign1_encode_parameters(me, &encode_context);
    if(return_value != T_COSE_SUCCESS) {
        goto Done;
    }

    /* -- Output the payload into the encoder context -- */
    /* Payload may or may not actually be CBOR format here. This
     * function does the job just fine because it just adds bytes to
     * the encoded output without anything extra.
     */
    QCBOREncode_AddEncoded(&encode_context, payload);

    /* -- Sign and put signature in the encoder context -- */
    return_value = t_cose_sign1_encode_signature_aad(me, aad, &encode_context);
    if(return_value) {
        goto Done;
    }

    /* -- Close off and get the resulting encoded CBOR -- */
    if(QCBOREncode_Finish(&encode_context, result)) {
        return_value = T_COSE_ERR_CBOR_NOT_WELL_FORMED;
        goto Done;
    }

Done:
    return return_value;
}
<|MERGE_RESOLUTION|>--- conflicted
+++ resolved
@@ -233,7 +233,7 @@
 enum t_cose_err_t
 t_cose_sign1_encode_parameters_internal(struct t_cose_sign1_sign_ctx *me,
                                         QCBOREncodeContext           *cbor_encode_ctx,
-                                        bool                          is_detached_content)
+                                        bool                          as_dc)
 {
     enum t_cose_err_t      return_value;
     struct q_useful_buf_c  kid;
@@ -281,7 +281,7 @@
         goto Done;
     }
 
-    if (!is_detached_content) {
+    if (!as_dc) {
         QCBOREncode_BstrWrap(cbor_encode_ctx);
     }
 
@@ -294,34 +294,12 @@
     return return_value;
 }
 
-/*
- * Public function. See t_cose_sign1_sign.h
- */
-<<<<<<< HEAD
-enum t_cose_err_t inline
-t_cose_sign1_encode_parameters(struct t_cose_sign1_sign_ctx *me,
-                               QCBOREncodeContext           *cbor_encode_ctx)
-=======
-enum t_cose_err_t
-t_cose_sign1_encode_signature_aad(struct t_cose_sign1_sign_ctx *me,
-                                  struct q_useful_buf_c         aad,
-                                  QCBOREncodeContext           *cbor_encode_ctx)
->>>>>>> cd444caf
-{
-    /* Aproximate stack usage
-     *                                             64-bit      32-bit
-     *   local vars                                    28          16
-     *   QCBOR   (guess)                               32          24
-     *   max(encode_protected, add_unprotected)        48          32
-     *   TOTAL                                        108          72
-     */
-    return t_cose_sign1_encode_parameters_internal(me, cbor_encode_ctx, false);
-}
 
 enum t_cose_err_t
 t_cose_sign1_encode_signature_internal(struct t_cose_sign1_sign_ctx *me,
+                                       struct q_useful_buf_c         aad,
                                        QCBOREncodeContext           *cbor_encode_ctx,
-                                       bool                          is_detached_content)
+                                       bool                          as_dc)
 {
     enum t_cose_err_t            return_value;
     QCBORError                   cbor_err;
@@ -336,7 +314,7 @@
     struct q_useful_buf_c        signed_payload;
 
 
-    if (!is_detached_content) {
+    if (!as_dc) {
         QCBOREncode_CloseBstrWrap2(cbor_encode_ctx, false, &signed_payload);
     }
 
@@ -431,36 +409,17 @@
 
 }
 
+
 /*
  * Public function. See t_cose_sign1_sign.h
  */
-enum t_cose_err_t inline
-t_cose_sign1_encode_signature(struct t_cose_sign1_sign_ctx *me,
-                              QCBOREncodeContext           *cbor_encode_ctx)
-{
-    /* Aproximate stack usage
-     *                                             64-bit      32-bit
-     *   local vars                                    64          32
-     *   hash buffer (varies by hashes enabled)     32-64       32-64
-     *   signature buffer (varies by EC key size)  64-132      64-132
-     *   QCBOR   (guess)                               32          24
-     *   max(create_tbs_hash, pub_key_sign)
-     *    32-748 ; 30-746
-     *    64-1024 (wild guess about crypto)       64-1024      64-1024
-     *   TOTAL                                   224-1316     216-1276
-     */
-    return t_cose_sign1_encode_signature_internal(me, cbor_encode_ctx, false);
-}
-
-/*
- * Public function. See t_cose_sign1_sign.h
- */
 enum t_cose_err_t
-t_cose_sign1_sign_detached(struct t_cose_sign1_sign_ctx *me,
+t_cose_sign1_sign_internal(struct t_cose_sign1_sign_ctx *me,
                            struct q_useful_buf_c         payload,
-                           struct q_useful_buf_c         add,
+                           struct q_useful_buf_c         aad,
                            struct q_useful_buf           out_buf,
-                           struct q_useful_buf_c        *result)
+                           struct q_useful_buf_c        *result,
+                           bool                          as_dc)
 {
     /* Aproximate stack usage
      *                                             64-bit      32-bit
@@ -477,20 +436,30 @@
     QCBOREncode_Init(&encode_context, out_buf);
 
     /* -- Output the header parameters into the encoder context -- */
-    return_value = t_cose_sign1_encode_parameters_internal(me, &encode_context, true);
+    return_value = t_cose_sign1_encode_parameters_internal(me, &encode_context, as_dc);
     if(return_value != T_COSE_SUCCESS) {
         goto Done;
     }
 
-    /* -- Output not payload but NULL -- */
-    /* In detached content mode, the output COSE binary does not
-     * contain the target payload, and it should be derivered
-     * in another channel.
-     */
-    QCBOREncode_AddNULL(&encode_context);
+    if(as_dc) {
+        /* -- Output NULL but the payload -- */
+        /* In detached content mode, the output COSE binary does not
+         * contain the target payload, and it should be derivered
+         * in another channel.
+         */
+
+        QCBOREncode_AddNULL(&encode_context);
+    } else {
+        /* -- Output the payload into the encoder context -- */
+        /* Payload may or may not actually be CBOR format here. This
+         * function does the job just fine because it just adds bytes to
+         * the encoded output without anything extra.
+         */
+        QCBOREncode_AddEncoded(&encode_context, payload);
+    }
 
     /* -- Sign and put signature in the encoder context -- */
-    return_value = t_cose_sign1_encode_signature_internal(me, &encode_context, true);
+    return_value = t_cose_sign1_encode_signature_internal(me, aad, &encode_context, as_dc);
     if(return_value) {
         goto Done;
     }
@@ -504,57 +473,3 @@
 Done:
     return return_value;
 }
-
-
-/*
- * Public function. See t_cose_sign1_sign.h
- */
-enum t_cose_err_t
-t_cose_sign1_sign_aad(struct t_cose_sign1_sign_ctx *me,
-                      struct q_useful_buf_c         payload,
-                      struct q_useful_buf_c         aad,
-                      struct q_useful_buf           out_buf,
-                      struct q_useful_buf_c        *result)
-{
-    /* Aproximate stack usage
-     *                                             64-bit      32-bit
-     *   local vars                                     8           4
-     *   encode context                               168         148
-     *   QCBOR   (guess)                               32          24
-     *   max(encode_param, encode_signature)     224-1316    216-1024
-     *   TOTAL                                   432-1524    392-1300
-     */
-    QCBOREncodeContext  encode_context;
-    enum t_cose_err_t   return_value;
-
-    /* -- Initialize CBOR encoder context with output buffer -- */
-    QCBOREncode_Init(&encode_context, out_buf);
-
-    /* -- Output the header parameters into the encoder context -- */
-    return_value = t_cose_sign1_encode_parameters(me, &encode_context);
-    if(return_value != T_COSE_SUCCESS) {
-        goto Done;
-    }
-
-    /* -- Output the payload into the encoder context -- */
-    /* Payload may or may not actually be CBOR format here. This
-     * function does the job just fine because it just adds bytes to
-     * the encoded output without anything extra.
-     */
-    QCBOREncode_AddEncoded(&encode_context, payload);
-
-    /* -- Sign and put signature in the encoder context -- */
-    return_value = t_cose_sign1_encode_signature_aad(me, aad, &encode_context);
-    if(return_value) {
-        goto Done;
-    }
-
-    /* -- Close off and get the resulting encoded CBOR -- */
-    if(QCBOREncode_Finish(&encode_context, result)) {
-        return_value = T_COSE_ERR_CBOR_NOT_WELL_FORMED;
-        goto Done;
-    }
-
-Done:
-    return return_value;
-}
