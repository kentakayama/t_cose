--- conflicted
+++ resolved
@@ -125,13 +125,8 @@
  */
 enum t_cose_err_t
 t_cose_mac_encode_tag(struct t_cose_mac_calculate_ctx *me,
-<<<<<<< HEAD
                       QCBOREncodeContext              *cbor_encode_ctx,
                       struct q_useful_buf_c            maced_payload)
-
-=======
-                      QCBOREncodeContext              *cbor_encode_ctx)
->>>>>>> bafe2e83
 {
     enum t_cose_err_t            return_value;
     QCBORError                   cbor_err;
