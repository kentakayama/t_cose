/*
 * Copyright (c) 2018-2019, Laurence Lundblade. All rights reserved.
 * Copyright (c) 2020-2022 Arm Limited. All rights reserved.
 *
 * SPDX-License-Identifier: BSD-3-Clause
 */

#ifndef __T_COSE_MAC_COMPUTE_H_
#define __T_COSE_MAC_COMPUTE_H_

#include <stdint.h>
#include "t_cose/q_useful_buf.h"
#include "qcbor/qcbor_encode.h"
#include "t_cose_common.h"

#ifdef __cplusplus
extern "C" {
#endif

/**
 * This is the context for creating a \c COSE_Mac structure. The caller
 * should allocate it and pass it to the functions here.  This is
 * about 32 bytes so it fits easily on the stack.
 */
struct t_cose_mac_calculate_ctx {
    /* Private data structure */
    uint8_t                protected_parameters_buffer[
                                    T_COSE_MAC0_MAX_SIZE_PROTECTED_PARAMETERS];
    struct q_useful_buf_c  protected_parameters; /* The encoded protected parameters */
    int32_t                cose_algorithm_id;
    struct t_cose_key      signing_key;
    uint32_t                option_flags;
    struct q_useful_buf_c  kid;
    struct t_cose_parameter *added_body_parameters;
};

/**
 * \brief  Create and sign a \c COSE_Mac0 message with a payload in one call.
 *
 * \param[in] context  The t_cose signing context.
 * \param[in] payload  Pointer and length of payload to sign.
 * \param[in] out_buf  Pointer and length of buffer to output to.
 * \param[out] result  Pointer and length of the resulting \c COSE_Mac0.
 *
 * The \c context must have been initialized with
 * t_cose_mac_compute_init() and the key set with
 * t_cose_mac_set_computing_key() before this is called.
 *
 * This creates the COSE header parameter, hashes and signs the
 * payload and creates the signature all in one go. \c out_buf gives
 * the pointer and length of the memory into which the output is
 * written. The pointer and length of the completed \c COSE_Mac0 is
 * returned in \c result.  (\c out_buf and \c result are used instead
 * of the usual in/out parameter for length because it is the
 * convention for q_useful_buf and is more const correct.)
 *
 * The size of \c out_buf must be the size of the payload plus
 * overhead for formating, the signature and the key id (if used).
 *
 * To compute the size of the buffer needed before it is allocated
 * call this with \c out_buf containing a \c NULL pointer and large
 * length like \c UINT32_MAX.  The algorithm and key, kid and such
 * must be set up just as if the real \c COSE_Mac0 were to be created
 * as these values are needed to compute the size correctly.  The
 * contents of \c result will be a \c NULL pointer and the length of
 * the \c COSE_Mac0. When this is run like this, the cryptographic
 * functions will not actually run, but the size of their output will
 * be taken into account to give an exact size.
 *
 * This function requires the payload be complete and formatted in a
 * contiguous buffer. The resulting \c COSE_MAc0 message also
 * contains the payload preceded by the header parameters and followed
 * by the tags, all CBOR formatted. This function thus requires
 * two copies of the payload to be in memory.  Alternatively
 * t_cose_mac_encode_parameters() and
 * t_cose_mac_encode_tag() can be used. They are more complex
 * to use, but avoid the two copies of the payload and can reduce
 * memory requirements by close to half.
 */
enum t_cose_err_t
t_cose_mac_compute_private(struct t_cose_mac_calculate_ctx *context,
                           bool                             payload_is_detached,
                           struct q_useful_buf_c            aad,
                           struct q_useful_buf_c            payload,
                           struct q_useful_buf              out_buf,
                           struct q_useful_buf_c           *result);

static enum t_cose_err_t
t_cose_mac_compute(struct t_cose_mac_calculate_ctx *sign_ctx,
                   struct q_useful_buf_c            aad,
                   struct q_useful_buf_c            payload,
                   struct q_useful_buf              out_buf,
                   struct q_useful_buf_c           *result);

static enum t_cose_err_t
t_cose_mac_compute_detached(struct t_cose_mac_calculate_ctx *sign_ctx,
                            struct q_useful_buf_c            aad,
                            struct q_useful_buf_c            datached_payload,
                            struct q_useful_buf              out_buf,
                            struct q_useful_buf_c           *result);

/**
 * \brief  Initialize to start creating a \c COSE_Mac0.
 *
 * \param[in] context            The t_cose signing context.
 * \param[in] option_flags       One of \c T_COSE_OPT_XXXX.
 * \param[in] cose_algorithm_id  The algorithm to generate the authentication
 *                               tag, for example
 *                               \ref T_COSE_ALGORITHM_HMAC256.
 *
 * Initialize the \ref t_cose_mac_calculate_ctx context. Typically, no
 * \c option_flags are needed and 0 is passed. A \c cose_algorithm_id
 * must always be given. See \ref T_COSE_OPT_SHORT_CIRCUIT_TAG and
 * related for possible option flags.
 *
 * The algorithm ID space is from
 * [COSE (RFC9053)](https://tools.ietf.org/html/rfc9053) and the
 * [IANA COSE Registry](https://www.iana.org/assignments/cose/cose.xhtml).
 * \ref T_COSE_ALGORITHM_HMAC256 is defined here for convenience.
 * So far, only HMAC is supported in \c COSE_Mac0.
 *
 * Errors such as the passing of an unsupported \c cose_algorithm_id
 * are reported when t_cose_mac_encode_parameters() is called.
 */
static void
t_cose_mac_compute_init(struct t_cose_mac_calculate_ctx *context,
                        uint32_t                         option_flags,
                        int32_t                          cose_algorithm_id);

/**
 * \brief  Set the key and kid (key ID) for signing.
 *
 * \param[in] context      The t_cose signing context.
 * \param[in] signing_key  The signing key to use or \ref T_COSE_NULL_KEY.
 * \param[in] kid          COSE key ID parameter or \c NULL_Q_USEFUL_BUF_C.
 *
 * This needs to be called to set the signing key to use. The \c kid
 * may be omitted by giving \c NULL_Q_USEFUL_BUF_C.
 *
 * If short-circuit signing is used,
 * \ref T_COSE_OPT_SHORT_CIRCUIT_TAG, then this does not need to be
 * called.
 */
static void
t_cose_mac_set_computing_key(struct t_cose_mac_calculate_ctx *context,
                             struct t_cose_key                signing_key,
                             struct q_useful_buf_c            kid);


static void
t_cose_mac_add_body_header_params(struct t_cose_mac_calculate_ctx *context,
                                  struct t_cose_parameter         *parameters);


/*
t_cose_sign1_set_content_type_uint and t_cose_sign1_set_content_type_tstr
are replaced with t_cose_sign1_add_body_header_parameters()
*/



/**
 * \brief  Output first part and parameters for a \c COSE_Mac0 message.
 *
 * \param[in] context          The t_cose signing context.
 * \param[in] cbor_encode_ctx  Encoding context to output to.
 *
 * t_cose_mac_compute_init() and t_cose_mac_set_computing_key() must be
 * called before calling this.
 *
 * When this is called, the opening parts of the \c COSE_Mac0 message
 * are output to the \c cbor_encode_ctx.
 *
 * After this is called, the CBOR-formatted payload must be written to
 * the \c cbor_encode_ctx by calling all the various
 * \c QCBOREncode_AddXxx calls. It can be as simple or complex as needed.
 *
 * To complete the \c COSE_Mac0 call t_cose_mac_encode_tag().
 *
 * The \c cbor_encode_ctx must have been initialized with an output
 * buffer to hold the \c COSE_Mac0 header parameters, the payload and the
 * signature.
 *
 * This and t_cose_mac_encode_tag() can be used to calculate
 * the size of the \c COSE_Mac0 in the way \c QCBOREncode is usually
 * used to calculate sizes. In this case the \c t_cose_mac_calculate_ctx must
 * be initialized with the options, algorithm, key and kid just as
 * normal as these are needed to calculate the size. Then set up the
 * QCBOR encoder context with a \c NULL pointer and large length like
 * \c UINT32_MAX.  Call t_cose_mac_encode_parameters(), then format
 * the payload into the encoder context, then call
 * t_cose_mac_encode_tag().  Finally call \c
 * QCBOREncode_FinishGetSize() to get the length.
 */
enum t_cose_err_t
t_cose_mac_encode_parameters(struct t_cose_mac_calculate_ctx *context,
                             QCBOREncodeContext              *cbor_encode_ctx);

/**
 * \brief Finish a \c COSE_Mac0 message by outputting the authentication tag.
 *
 * \param[in] context          The t_cose signing context.
 * \param[in] cbor_encode_ctx  Encoding context to output to.
 * \param[in] maced_payload    Pointer and length of payload to calculate mac.

 *
 * \return This returns one of the error codes defined by \ref t_cose_err_t.
 *
 * Call this to complete creation of a tagged \c COSE_Mac0 started
 * with t_cose_mac_encode_parameters().
 *
 * This is when the cryptographic MAC algorithm is run.
 *
 * The completed \c COSE_Mac0 message is retrieved from the
 * \c cbor_encode_ctx by calling \c QCBOREncode_Finish().
 */
enum t_cose_err_t
t_cose_mac_encode_tag(struct t_cose_mac_calculate_ctx *context,
<<<<<<< HEAD
                      QCBOREncodeContext              *cbor_encode_ctx,
                      struct q_useful_buf_c            maced_payload);
=======
                      QCBOREncodeContext              *cbor_encode_ctx);
>>>>>>> bafe2e83



/* ------------------------------------------------------------------------
 * Inline implementations of public functions defined above.
 */
#include "t_cose/t_cose_parameters.h" // TODO: maybe remove this?


static inline void
t_cose_mac_compute_init(struct t_cose_mac_calculate_ctx *me,
                        uint32_t                         option_flags,
                        int32_t                          cose_algorithm_id)
{
    memset(me, 0, sizeof(*me));
    me->cose_algorithm_id = cose_algorithm_id;
    me->option_flags      = option_flags;
}

static inline void
t_cose_mac_set_computing_key(struct t_cose_mac_calculate_ctx *me,
                             struct t_cose_key                signing_key,
                             struct q_useful_buf_c            kid)
{
    me->kid         = kid;
    me->signing_key = signing_key;
}


static inline void
t_cose_mac_add_body_header_params(struct t_cose_mac_calculate_ctx *me,
                                  struct t_cose_parameter         *parameters)
{
    me->added_body_parameters = parameters;
}


static inline enum t_cose_err_t
t_cose_mac_compute(struct t_cose_mac_calculate_ctx *sign_ctx,
                   struct q_useful_buf_c            aad,
                   struct q_useful_buf_c            payload,
                   struct q_useful_buf              out_buf,
                   struct q_useful_buf_c           *result)
{
    return t_cose_mac_compute_private(sign_ctx,
                                      false,
                                      aad,
                                      payload,
                                      out_buf,
                                      result);
}

static inline enum t_cose_err_t
t_cose_mac_compute_detached(struct t_cose_mac_calculate_ctx *sign_ctx,
                            struct q_useful_buf_c            aad,
                            struct q_useful_buf_c            detached_payload,
                            struct q_useful_buf              out_buf,
                            struct q_useful_buf_c           *result)
{
    (void)aad;
    return t_cose_mac_compute_private(sign_ctx,
                                      true,
                                      NULL_Q_USEFUL_BUF_C,
                                      detached_payload,
                                      out_buf,
                                      result);
}
#ifdef __cplusplus
}
#endif

#endif /* __T_COSE_MAC_COMPUTE_H_ */<|MERGE_RESOLUTION|>--- conflicted
+++ resolved
@@ -216,12 +216,8 @@
  */
 enum t_cose_err_t
 t_cose_mac_encode_tag(struct t_cose_mac_calculate_ctx *context,
-<<<<<<< HEAD
                       QCBOREncodeContext              *cbor_encode_ctx,
                       struct q_useful_buf_c            maced_payload);
-=======
-                      QCBOREncodeContext              *cbor_encode_ctx);
->>>>>>> bafe2e83
 
 
 
