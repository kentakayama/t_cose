/*
 * t_cose_common.h
 *
 * Copyright 2019-2023, Laurence Lundblade
 * Copyright (c) 2020-2023, Arm Limited. All rights reserved.
 *
 * SPDX-License-Identifier: BSD-3-Clause
 *
 * See BSD-3-Clause license in README.md
 */

#ifndef __T_COSE_COMMON_H__
#define __T_COSE_COMMON_H__

#include <stdint.h>
#include <stdbool.h>
#include "t_cose/q_useful_buf.h" /* For t_cose_key and t_cose_sign_inputs */


#ifdef __cplusplus
extern "C" {
#endif


/*
 * API Design Overview
 *
 * t_cose is made up of a collection of objects (in the
 * object-oriented programming sense) that correspond to the main
 * objects defined in CDDL by the COSE standard (RFC 9052). These
 * objects come in pairs, one for the sending/signing/encrypting
 * side and the other for the receiving/verifying/decrypting
 * side. Following is a high-level description of all of these and how
 * they connect up to each other.
 *
 * Some of this is implemented and some of this is a design proposal,
 * so it is subject to some change, renaming and such as the
 * implementation completes.
 *
 *
 * COSE_Sign and COSE_Sign1
 *
 * t_cose_sign_sign() and t_cose_sign_verify() are the pair that
 * implements both COSE_Sign and COSE_Sign1 COSE messages.
 *
 * They rely on implementations of t_cose_signature_sign and
 * t_cose_signature_verify to create and to verify the
 * COSE_Signature(s) that are in a COSE_Sign. They are also used to
 * create the signature for COSE_Sign1. These two are an abstract
 * base class they are just an interface without an implementation.
 *
 * t_cose_headers_decode() and t_cose_headers_encode() are also used
 * by the t_cose_sign pair. These process both the protected and
 * unprotected header parameter buckets called Headers in COSE.
 *
 *
 * COSE_Encrypt and COSE_Encrypt0
 *
 * t_cose_encrypt_enc() and t_cose_encrypt_dec() are the pair for
 * COSE_Encrypt and COSE_Encrypt0.
 *
 * t_cose_headers_decode() and t_cose_headers_encode() are used for
 * the header parameters.
 *
 * This makes use of implementations of t_cose_recipient_enc and
 * t_cose_recipient_dec for COSE_recipient used by COSE_Encrypt. They
 * are not needed for COSE_Encrypt0.
 *
 *
 * COSE_Mac and COSE_Mac0
 *
 * t_cose_mac_auth() and t_cose_mac_check() are the pair for COSE_Mac
 * and COSE_Mac0.
 *
 * t_cose_headers_decode() and t_cose_headers_encode() are used for
 * the header parameters.
 *
 * For COSE_Mac, t_cose_recipient_enc() and t_cose_recipient_dec()
 * implement COSE_recipient. (I’m pretty sure sharing t_cose_recipient
 * between COSE_MAC and COSE_Encrypt can work, but this needs to be
 * checked by actually designing and implementing it). These are not
 * needed for COSE_Mac0.
 *
 *
 * COSE_Message
 *
 * t_cose_message_create() and t_cose_message_decode handle
 * COSE_Message. This is for handling COSE messages that might be signed,
 * encrypted, MACed or some combination of these. In the simplest case
 * they decode the CBOR tag number and switch off to one of the
 * above handlers. In more complicated cases they recursively handle
 * nested signing, encrypting and MACing. (Lots of work to do on
 * this…)
 *
 *
 * Headers
 *
 * t_cose_headers_decode() and t_cose_headers_encode() handle the
 * protected and unprotected header parameter buckets that are used by
 * all the COSE messages.
 *
 * This also defines a data structure, t_cose_header_parameter that
 * holds one single parameter, for example an algorithm ID or a
 * kid. This structure is used to pass the parameters in and out of
 * all the methods above. It facilitates the general header
 * parameter implementation and allows for custom and specialized
 * headers.
 *
 *
 * COSE_signature
 *
 * t_cose_signature_sign and t_cose_signature_verify are abstract
 * bases classes for a set of implementations of COSE_Signature. This
 * design is chosen because there are a variety of signature schemes
 * to implement. Mostly these correspond to different signing
 * algorithms, but there is enough variation from algorithm to
 * algorithm that the use of an abstract base class here makes sense.
 *
 * Currently there is a "main" signer/verify that supports RSA
 * and ECDSA. There is another one for EdDSA, because it is
 * structurally different in not using a hash. Future
 * signer/verifiers might include one for counter signatures
 * and one for PQ.
 *
 * The user of t_cose will create instances of t_cose_signature and
 * configure them into t_cose_sign_sign() and t_cose_sign_verify().
 *
 *
 * COSE_recipient
 *
 * t_cose_recipient_enc and t_cose_recipient_dec are abstract base
 * classes for the set of concrete implementations of
 * COSE_recipient. Because the variation in one type of COSE_recipient
 * to another is so varied, this is whe *re the abstract base class is
 * necessary.
 *
 *
 * Notes on objects
 *
 * Note that this use object-orientation here gives some very nice
 * modularity and extensibility. New types of COSE_recipient can be
 * added to COSE_Encrypt and COSE_Mac without changing their
 * implementation at all. It is als *o possible to add new types of
 * recipients without even modifying the main t_cose library.
 *
 * This effectively gives dynamic linking for a lot of code that
 * makes dead-stripping by the linker more effective and requires
 * less use of #defines to reduce object code size. For example,
 * if a switch were used to select EdDSA, all the EdDSA code would
 * always be linked unless it was #ifdef'd out. With this design
 * not calling the EdDSA signer init function removes all reference
 * to EdDSA and it will be dead-stripped.
 *
 * This design should faciliate a lot of variance and innovation
 * in signers and encryptors, for example faciliating key
 * database look ups, use of certificates, counter signatures
 * and such, all without changing the source or even object
 * code of the core t_cose library.
 *
 * COSE_Key
 *
 * Some formats of COSE_recipient have parameters that are in the
 * COSE_key format. It would be useful to have some library code to
 * handle these, in particular to encode and decode from the key data
 * structure used by the cr *ypto library (OpenSSL, PSA, …).
 */



/**
 * \file t_cose_common.h
 *
 * \brief This file contains definitions common to all public t_cose
 * interfaces.
 *
 * t_cose_common.h contains the definitions common to all public
 * t_cose interfaces, particularly the error codes, algorithm
 * identification constants and the structure containing a key.
 *
 * **Compile Time Configuration Options**
 *
 * \c T_COSE_DISABLE_SHORT_CIRCUIT_SIGN -- This disables short-circuit
 * signing test mode. This saves a small amount of object code
 *
 * \c T_COSE_DISABLE_ES512 -- Disables the COSE algorithm ES512
 * algorithm. This saves a tiny amount of code and a few hundred bytes
 * of stack. It saves more than \c T_COSE_DISABLE_ES384.
 *
 * \c T_COSE_DISABLE_ES384 -- Disables the COSE algorithm ES384
 * algorithm. This saves a tiny amount of code and a few hundred bytes
 * of stack. No stack will be saved if \c T_COSE_DISABLE_ES512 is not
 * also defined.
 *
 * \c T_COSE_DISABLE_PS256 -- Disables the COSE algorithm PS256
 * algorithm.
 *
 * \c T_COSE_DISABLE_PS384 -- Disables the COSE algorithm PS384
 * algorithm.
 *
 * \c T_COSE_DISABLE_PS512 -- Disables the COSE algorithm PS512
 * algorithm.
 *
 * \c T_COSE_DISABLE_CONTENT_TYPE -- Disables the content type
 * parameters for both signing and verifying.
 */


/**
 * Semantic versioning for t_cose x.y.z. Note that these were not defined
 * for some releases of t_cose 1.x so !defined(T_COSE_VERSION_MAJOR)
 * indicates t_cose 1.x.
 */
#define T_COSE_VERSION_MAJOR 2
#define T_COSE_VERSION_MINOR 0
#define T_COSE_VERSION_PATCH 0




/* Definition of algorithm IDs is moved to t_cose_standard_constants.h */


/* Definition of struct t_cose_key is moved to t_cose_key.h */


/**
 * The size of the output of SHA-256.
 *
 * (It is safe to define these independently here as they are
 * well-known and fixed. There is no need to reference
 * platform-specific headers and incur messy dependence.)
 */
#define T_COSE_CRYPTO_SHA256_SIZE 32

/**
 * The size of the output of SHA-384 in bytes.
 */
#define T_COSE_CRYPTO_SHA384_SIZE 48

/**
 * The size of the output of SHA-512 in bytes.
 */
#define T_COSE_CRYPTO_SHA512_SIZE 64

// TODO: this may not belong in common.h
enum t_cose_key_usage_flags {
    T_COSE_KEY_USAGE_FLAG_NONE = 0,
    T_COSE_KEY_USAGE_FLAG_DECRYPT = 1,
    T_COSE_KEY_USAGE_FLAG_ENCRYPT = 2
};



/* Private value. Intentionally not documented for Doxygen.
 * This is the size allocated for the encoded protected headers.  It
 * needs to be big enough for make_protected_header() to succeed. It
 * currently sized for one header with an algorithm ID up to 32 bits
 * long -- one byte for the wrapping map, one byte for the label, 5
 * bytes for the ID. If this is made accidentially too small, QCBOR will
 * only return an error, and not overrun any buffers.
 *
 * 9 extra bytes are added, rounding it up to 16 total, in case some
 * other protected header is to be added.
 */
#define T_COSE_MAC0_MAX_SIZE_PROTECTED_PARAMETERS (1 + 1 + 5 + 9)

/* Six: an alg id, a kid, an iv, a content type, one custom, crit list
 * or: 2 alg IDs, an IV, a kid, a supp_pub_info, one custom. If
 * this is not enough use t_cose_encrypt_add_param_storage() or
 * t_cose_sign_add_param_storage(). This is for the total of
 * all headers in the main body and in recipient and signers.
 */
#define T_COSE_NUM_DECODE_HEADERS 6


/**
 * Error codes return by t_cose.
 */
/*
 * Do not reorder these. It is OK to add new ones at the end.
 *
 * Explicit values are included because some tools like debuggers show
 * only the value, not the symbol, and it is hard to count up through
 * 50-plus lines to figure out the actual value.
 */
// TODO: renumber grouping unsupported algorithm errors together
// TODO: review the buffer-too-small errors; are there too many of them?
enum t_cose_err_t {
    /** Operation completed successfully. */
    T_COSE_SUCCESS = 0,

    /** The requested signing algorithm is not supported.  */
    T_COSE_ERR_UNSUPPORTED_SIGNING_ALG = 1,

    /** Internal error when encoding protected parameters, usually
     * because they are too big. It is internal because the caller
     * can't really affect the size of the protected parameters. */
    T_COSE_ERR_MAKING_PROTECTED = 2,

    /** The hash algorithm needed is not supported. Note that the
     * signing algorithm identifier identifies the hash algorithm. */
    T_COSE_ERR_UNSUPPORTED_HASH = 3,

    /** Some system failure when running the hash algorithm. */
    T_COSE_ERR_HASH_GENERAL_FAIL = 4,

    /** The buffer to receive a hash result is too small. */
    T_COSE_ERR_HASH_BUFFER_SIZE = 5,

    /** The buffer to receive result of a signing operation is too
     * small. */
    T_COSE_ERR_SIG_BUFFER_SIZE = 6,

    /** When verifying a \c COSE_Sign1, the CBOR is "well-formed", but
     * something is wrong with the format of the CBOR outside of the
     * header parameters. For example, it is missing something like
     * the payload or something is of an unexpected type. */
    T_COSE_ERR_SIGN1_FORMAT = 8,

    /** When decoding some CBOR like a \c COSE_Sign1, the CBOR was not
     * "well-formed". Most likely what was supposed to be CBOR is
     * either not or is corrupted. The CBOR is can't be decoded. */
    T_COSE_ERR_CBOR_NOT_WELL_FORMED = 9,

    /** The CBOR is "well-formed", but something is wrong with format
     * in the header parameters.  For example, a parameter is labeled
     * with other than an integer or string or the value is an integer
     * when a byte string is expected. */
    T_COSE_ERR_PARAMETER_CBOR = 10,

    /** No algorithm ID was found when one is needed. For example,
     * when verifying a \c COSE_Sign1. */
    T_COSE_ERR_NO_ALG_ID = 11,

    /** No kid (key ID) was found when one is needed. For example,
     * when verifying a \c COSE_Sign1. */
    T_COSE_ERR_NO_KID = 12,

    /** Signature verification or data authentication failed. For
     * example, the cryptographic operations completed successfully
     * but hash wasn't as expected.
     * TODO: separate these? Seems important to provide info about where this failure occured (key wrap, AEAD, ECDSA, MAC...*/
    T_COSE_ERR_SIG_VERIFY = 13,
    T_COSE_ERR_DATA_AUTH_FAILED = 13,

    /** Verification of a short-circuit signature failed. */
    T_COSE_ERR_BAD_SHORT_CIRCUIT_KID = 14,

    /** Some (unspecified) argument was not valid. */
    T_COSE_ERR_INVALID_ARGUMENT = 15,

    /** Out of heap memory. This originates in crypto library as
     * t_cose does not use malloc. */
    T_COSE_ERR_INSUFFICIENT_MEMORY = 16,

    /** General unspecific failure. */
    T_COSE_ERR_FAIL = 17,

    /** Equivalent to \c PSA_ERROR_CORRUPTION_DETECTED. */
    T_COSE_ERR_TAMPERING_DETECTED = 18,

    /** The key identified by a \ref t_cose_key or a key ID was not
     * found. */
    T_COSE_ERR_UNKNOWN_KEY = 19,

    /** The key was found, but it was the wrong type for the
      * operation. */
    T_COSE_ERR_WRONG_TYPE_OF_KEY = 20,

    /** Error constructing the COSE \c Sig_structure when signing or
     *  verify. */
    T_COSE_ERR_SIG_STRUCT = 21,

    /** Signature was short-circuit. The option \ref
     * T_COSE_OPT_ALLOW_SHORT_CIRCUIT to allow verification of
     * short-circuit signatures was not set.  */
    T_COSE_ERR_SHORT_CIRCUIT_SIG = 22,

    /** Something generally went wrong in the crypto adaptor when
      * signing or verifying. */
    T_COSE_ERR_SIG_FAIL = 23,

    /** Something went wrong formatting the CBOR.  Possibly the
     * payload has maps or arrays that are not closed when using
     * t_cose_sign1_encode_parameters() and
     * t_cose_sign1_encode_signature() to sign a \c COSE_Sign1. */
    T_COSE_ERR_CBOR_FORMATTING = 24,

     /** The buffer passed in to receive the output is too small. */
    T_COSE_ERR_TOO_SMALL = 25,

    /** More than \ref T_COSE_MAX_CRITICAL_PARAMS parameters
     * listed in the "crit" parameter. TODO: This is not just for crit params
     */
    T_COSE_ERR_TOO_MANY_PARAMETERS = 26,

    /** A parameter was encountered that was unknown and also listed in
      * the crit labels parameter. */
    T_COSE_ERR_UNKNOWN_CRITICAL_PARAMETER = 27,

    /** A request was made to signed with a short-circuit sig, \ref
     * T_COSE_OPT_SHORT_CIRCUIT_SIG, but short circuit signature are
     * disabled (compiled out) for this implementation.  */
    T_COSE_ERR_SHORT_CIRCUIT_SIG_DISABLED = 28,

    /** The key type in a \ref t_cose_key is wrong for the
     * cryptographic library used by this integration of t_cose.
     */
    T_COSE_ERR_INCORRECT_KEY_FOR_LIB = 29,

    /** This implementation only handles integer COSE algorithm IDs with
     * values less than \c INT32_MAX. */
    T_COSE_ERR_NON_INTEGER_ALG_ID = 30,

    /** The content type parameter contains a content type that is
     * neither integer or text string or it is an integer not in the
     * range of 0 to \c UINT16_MAX. */
    T_COSE_ERR_BAD_CONTENT_TYPE = 31,

    /** If the option \ref T_COSE_OPT_TAG_REQUIRED is set for
     * t_cose_sign1_verify() and the tag is absent, this error is
     * returned. */
    T_COSE_ERR_INCORRECTLY_TAGGED = 32,

    /** The a struct t_cose_key is not set.  */
    T_COSE_ERR_EMPTY_KEY = 33,

    /** A header parameter occurs twice, perhaps once in protected and
     * once in unprotected. Duplicate header parameters are not
     * allowed in COSE.
     */
    T_COSE_ERR_DUPLICATE_PARAMETER = 34,

    /** A header parameter that should be protected (alg id or crit)
     * is not. This occurs when verifying, decrypting,.... */
    T_COSE_ERR_PARAMETER_NOT_PROTECTED = 35,

    /** Something is wrong with the crit parameter. It may be not well-formed,
     * invalid, have more than \ref T_COSE_MAX_CRITICAL_PARAMS values and
     * other. */
    T_COSE_ERR_CRIT_PARAMETER = 36,

    /** More than \ref T_COSE_MAX_TAGS_TO_RETURN unprocessed tags when
     * verifying a signature. */
    T_COSE_ERR_TOO_MANY_TAGS = 37,

    /** When decoding a header parameter that is not a string, integer or boolean
     * was encountered with no callback set handle it. See t_cose_ignore_param_cb()
     * and related. */
    T_COSE_ERR_UNHANDLED_HEADER_PARAMETER = 38,

    /** When encoding parameters, struct t_cose_header_parameter.parameter_type
     * is not a valid type.
     */
    T_COSE_ERR_INVALID_PARAMETER_TYPE = 39,

    /** Can't put critical parameters in the non-protected
     * header bucket per section 3.1 of RFC 9052. */
    T_COSE_ERR_CRIT_PARAMETER_IN_UNPROTECTED = 40,

    T_COSE_ERR_INSUFFICIENT_SPACE_FOR_PARAMETERS = 41,

    /* A header parameter with a string label occurred and there
     * is no support enabled for string labeled header parameters.
     */
    T_COSE_ERR_STRING_LABELED_PARAM = 42,

    /** No signers as in struct t_cose_signature_sign are  configured.
     */
    T_COSE_ERR_NO_SIGNERS = 43,

    /** More than one signer configured when signing a
     * COSE_Sign1 (multiple signers are OK for COSE_SIGN). */
    T_COSE_ERR_TOO_MANY_SIGNERS = 44,

    /** Mostly a verifier that is configured to look for kids
     * before it acts didn't match the kid in the message. */
    T_COSE_ERR_KID_UNMATCHED = 45,

    /** General CBOR decode error. */
    T_COSE_ERR_CBOR_DECODE = 46,

    /** A COSE_Signature contains unexected data or types. */
    T_COSE_ERR_SIGNATURE_FORMAT = 47,

    /**
     * When verifying a \c COSE_Mac0, something is wrong with the
     * format of the CBOR. For example, it is missing something like
     * the payload.
     */
    T_COSE_ERR_MAC0_FORMAT = 48,

    /** The requested content key distribution algorithm is not supported.  */
    T_COSE_ERR_UNSUPPORTED_CONTENT_KEY_DISTRIBUTION_ALG = 46,

    /** The requested encryption algorithm is not supported.  */
    T_COSE_ERR_UNSUPPORTED_ENCRYPTION_ALG = 47,

    /** The requested key length is not supported.  */
    T_COSE_ERR_UNSUPPORTED_KEY_LENGTH = 48,

    /** Adding a recipient to the COSE_Encrypt0 structure is not allowed.  */
    T_COSE_ERR_RECIPIENT_CANNOT_BE_ADDED = 49,

    /** The requested cipher algorithm is not supported.  */
    T_COSE_ERR_UNSUPPORTED_CIPHER_ALG = 50,

    /** Something went wrong in the crypto adaptor when
     * encrypting data. */
    T_COSE_ERR_ENCRYPT_FAIL = 51,

    /** Something went wrong in the crypto adaptor when
     * decrypting data. */
    T_COSE_ERR_DECRYPT_FAIL = 52,

    /** Something went wrong in the crypto adaptor when
     * invoking HPKE to encrypt data. */
    T_COSE_ERR_HPKE_ENCRYPT_FAIL = 53,

    /** Something went wrong in the crypto adaptor when
     * invoking HPKE to decrypt data. */
    T_COSE_ERR_HPKE_DECRYPT_FAIL = 54,

    /** When decoding a CBOR structure, a mandatory field
     *  was not found. */
    T_COSE_ERR_CBOR_MANDATORY_FIELD_MISSING = 55,

    /** When decoding the HPKE_sender_info structure, the included
     * information is either incorrect or of unexpected size. */
    T_COSE_ERR_HPKE_SENDER_INFO_INCORRECT = 56,

    /** Cryptographic operations may require a key usage flags
     * to be indicated. If the provided flags are unsupported,
     * this error is returned. */
    T_COSE_ERR_UNSUPPORTED_KEY_USAGE_FLAGS = 57,

    /** The private key import failed. */
    T_COSE_ERR_PRIVATE_KEY_IMPORT_FAILED = 58,

    /** Obtaining random bytes failed. */
    T_COSE_ERR_RNG_FAILED = 59,

    /** Export of the public key failed. */
    T_COSE_ERR_PUBLIC_KEY_EXPORT_FAILED = 60,

    /** Generating asymmetric key pair failed. */
    T_COSE_ERR_KEY_GENERATION_FAILED = 61,

    /** Export of the key failed. */
    T_COSE_ERR_KEY_EXPORT_FAILED = 62,

    /** Something went wrong with Key Wrap. */
    T_COSE_ERR_KW_FAILED = 63,
    /** The signature algorithm needs an extra buffer, but none was provided.
     * See \ref t_cose_sign1_verify_set_auxiliary_buffer for more details.
     */
    T_COSE_ERR_NEED_AUXILIARY_BUFFER = 64,

    /** The auxiliary buffer is too small */
    T_COSE_ERR_AUXILIARY_BUFFER_SIZE = 65,

    T_COSE_ERR_NO_VERIFIERS = 66,

    /* When \ref T_COSE_OPT_VERIFY_ALL_SIGNATURES is requested, one of the
     * signatures could not be verified because no verifier was configured
     * to handle it, typically because there was not verify for the algorithm.
     * Also returned by a verifier when it declines to verify a COSE_Signature for a reason other
     * than algorithm ID or kid. */
    T_COSE_ERR_DECLINE = 67,

    /* Trying to protect a parameter when not possible, for example,
     * in an AES Keywrap COSE_Recipient. */
    T_CODE_ERR_PROTECTED_PARAM_NOT_ALLOWED = 68,

    T_COSE_ERR_RECIPIENT_FORMAT = 69,

    /* No more COSE_Signatures or COSE_Recipients. Returned by
     * COSE_Signature and COSE_Recipient implementations. */
    T_COSE_ERR_NO_MORE = 70,

    /* A newer version of QCBOR is needed to processes multiple
     * COSE_Signature or COSE_Recipients.  (As of Jan 2023, this
     * QCBOR is not released) */
    T_COSE_ERR_CANT_PROCESS_MULTIPLE = 71,

    /** The specific elliptic curve is not supported.  */
    T_COSE_ERR_UNSUPPORTED_ELLIPTIC_CURVE_ALG = 72,

    /** The public key import failed. */
    T_COSE_ERR_PUBLIC_KEY_IMPORT_FAILED = 73,

    /** The symmetric key import failed. */
    T_COSE_ERR_SYMMETRIC_KEY_IMPORT_FAILED = 74,

    /** The specific KEM is not supported.  */
    T_COSE_ERR_UNSUPPORTED_KEM_ALG = 75,

    /** HKDF failed. */
    T_COSE_ERR_HKDF_FAIL = 76,

    /** The length of an input is invalid. In particular, this occurs with the OpenSSL crypto
     * adaptor when a size greater than MAX_INT is given because OpenSSL
     * input lengths are type int rather than size_t. */
    T_COSE_ERR_INVALID_LENGTH = 77,

    /** The HMAC algorithm is not supported.  */
    T_COSE_ERR_UNSUPPORTED_HMAC_ALG = 78,

    /** The HMAC algorithm is not supported.  */
    T_COSE_ERR_HMAC_GENERAL_FAIL = 79,

    /** The HMAC did not successfully verify.  */
    T_COSE_ERR_HMAC_VERIFY = 80,

    /** The key agreement failed.  */
    T_COSE_ERR_KEY_AGREEMENT_FAIL = 81,

    /** General unsupported operation failure. */
    T_COSE_ERR_UNSUPPORTED = 82,

    /* A signing operation is in progress. The function returning this value
     * can be called again until it returns \ref T_COSE_SUCCESS or error.
     */
    T_COSE_ERR_SIG_IN_PROGRESS = 83,

    /* A T_COSE_OPT_XXX is invalid in some way. */
    T_COSE_ERR_BAD_OPT = 84,

    T_COSE_ERR_CANT_DETERMINE_MESSAGE_TYPE = 85,

    T_COSE_ERR_WRONG_COSE_MESSAGE_TYPE = 86,

    T_COSE_ERR_KDF_BUFFER_TOO_SMALL = 87,

    /* Probably need to set a KDF context info buffer
     * to be larger because there are too many protected
     * headers, party u/v identities were added or
     * supp info was added. TODO: see xxxx*/
    T_COSE_ERR_KDF_CONTEXT_SIZE = 88,

<<<<<<< HEAD
    /** While decryption, the padding for AES-CBC is invalid. */
    T_COSE_ERR_BAD_PADDING = 89,

    /** External AAD is passed as an argument for non AEAD cipher. */
    T_COSE_ERR_AAD_WITH_NON_AEAD = 90,
=======
    /** Protected headers exists when they are not allowed. This typically occurs when the
     * crypto algorithm is not AEAD and thus can't protect the headers. */
    T_COSE_ERR_PROTECTED_NOT_ALLOWED = 89,

>>>>>>> bd24e8fa
};


/**
 * TODO: this may not be implmented correctly yet
 *
 * In this tag decoding mode, there must be a tag number present in
 * the input CBOR. That tag number solely determines the COSE message
 * type that decoding expects.
 *
 * It is an error if there is no tag number.
 *
 * If a message type option like \ref T_COSE_OPT_MESSAGE_TYPE_SIGN is
 * set in the options, it is ignored.
 *
 * If there are nested tags, the inner most tag number, the one
 * closest to the array item (all COSE messages are arrays) is used.
 *
 * See also \ref T_COSE_OPT_TAG_PROHIBITED for another tag decoding
 * mode.
 *
 * If neither this or \ref T_COSE_OPT_TAG_PROHIBITED is set then the
 * message type will be determined by either the tag or or message
 * type option like \ref T_COSE_OPT_MESSAGE_TYPE_SIGN.  If neither are
 * available, then it is an error as the message type can't be
 * determined. If both are set, then the message type option overrules
 * the tag number. This is the default, but it is discouraged by
 * the CBOR standard as it is a bit ambigous and protocol definitions
 * should clearly state which they use. It is left as the default
 * here in t_cose because it will usually work out of the box.
 *
 * See t_cose_sign1_get_nth_tag() to get further tags that enclose
 * the COSE message.
 */
#define T_COSE_OPT_TAG_REQUIRED  0x00000100


/**
 * TODO: this may not be implmented correctly yet
 *
 * In this tag decoding mode, there must be no tag number present in
 * the input CBOR.  Message type options like \ref
 * T_COSE_OPT_MESSAGE_TYPE_SIGN are solely relied on.
 *
 * If a tag number is present, then \ref T_COSE_ERR_INCORRECTLY_TAGGED
 * is returned.
 *
 * If no Message type options like \ref T_COSE_OPT_MESSAGE_TYPE_SIGN
 * is set the TODO error is returned.
 *
 * See discussion on @ref T_COSE_OPT_TAG_REQUIRED.
 */
#define T_COSE_OPT_TAG_PROHIBITED  0x00000200


/**
 * An \c option_flag to not add the CBOR type 6 tag number when
 * encoding a COSE message.  Some uses of COSE may require this tag
 * number be absent because its COSE message type is known from
 * surrounding context.
 *
 * Or said another way \c COSE_Xxxx_Tagged message is produced by
 * default and a \c COSE_Xxxx is produced when this flag is set (where
 * COSE_Xxxx is COSE_Sign, COSE_Mac0, ... as specified in CDDL in RFC
 * 9052).  The only difference is the presence of the CBOR tag number.
 */
#define T_COSE_OPT_OMIT_CBOR_TAG 0x00000400


/**
 * When verifying a COSE message, cryptographic operations
 * like verification will not be performed. Keys needed
 * for these operations are not needed. This is useful to decode a
 * COSE message to get the header parameter(s) to lookup/find/identify
 * the required key(s) (e.g., the kid parameter).  Then the key(s)
 * are/is configured and the message is decoded again without this
 * option.
 *
 * Note that anything returned (parameters and payload) will not have
 * been verified and should be considered untrusted.
 */
#define T_COSE_OPT_DECODE_ONLY  0x00000800


/**
 * Functions like t_cose_sign_verify() and t_cose_encrypt_dec() will
 * error out with \ref T_COSE_ERR_UNKNOWN_CRITICAL_PARAMETER if there
 * are any unknown critical header parameters.
 *
 * This option turns off the check for critical parameters. if this is
 * set, the caller of t_cose takes responsibility for checking all the
 * parameters decoded to be sure there are no critical parameters that
 * are not understood.
 */
#define T_COSE_OPT_NO_CRIT_PARAM_CHECK  0x00001000
#define T_COSE_OPT_UNKNOWN_CRIT_ALLOWED  T_COSE_OPT_NO_CRIT_PARAM_CHECK




/**
 * The maximum number of unprocessed tags that can be returned by
 * t_cose_xxx_get_nth_tag(). The CWT
 * tag is an example of the tags that might returned. The COSE tags
 * that are processed, don't count here.
 */
#define T_COSE_MAX_TAGS_TO_RETURN 4



/* The lower 8 bits of the options give the type of the
 * COSE message to decode.
 * TODO: this may not be implmented correctly yet
 */
#define T_COSE_OPT_MESSAGE_TYPE_MASK 0x000000ff

/* The following are possble values for the lower 8 bits
 * of option_flags. They are used to indicated what
 * type of messsage to output and what type of message
 * to expect when decoding and the tag number is
 * absent or being overriden. */
#define T_COSE_OPT_MESSAGE_TYPE_UNSPECIFIED 00
#define T_COSE_OPT_MESSAGE_TYPE_SIGN        98
#define T_COSE_OPT_MESSAGE_TYPE_SIGN1       18
#define T_COSE_OPT_MESSAGE_TYPE_ENCRYPT     96
#define T_COSE_OPT_MESSAGE_TYPE_ENCRYPT0    16
#define T_COSE_OPT_MESSAGE_TYPE_MAC         97
#define T_COSE_OPT_MESSAGE_TYPE_MAC0        17

// TODO: get rid of this
#define T_COSE_OPT_IS_SIGN1(opts) \
   ((T_COSE_OPT_MESSAGE_TYPE_MASK & opts) == T_COSE_OPT_MESSAGE_TYPE_SIGN1)

/* Not expecting any more. */


/* Default size allowed for Enc_structure for COSE_Encrypt and COSE_Encrypt0.
 * If there are a lot or header parameters or the externally supplied data (Section 4.3, RFC 9052) passed in is large,
 * this may not be big enough and error TODO will be returned. Call
 * TODO to give a bigger buffer.*/
#define T_COSE_ENCRYPT_STRUCT_DEFAULT_SIZE 64

/**
 * The error \ref T_COSE_ERR_NO_KID is returned if the kid parameter
 * is missing. Note that the kid parameter is primarily passed on to
 * the crypto layer so the crypto layer can look up the key. If the
 * verification key is determined by other than the kid, then it is
 * fine if there is no kid.
 */
#define T_COSE_OPT_REQUIRE_KID 0x00001000


/**
 * \brief  Check whether an algorithm is supported.
 *
 * \param[in] cose_algorithm_id        COSE Integer algorithm ID.
 *
 * \returns \c true if algorithm is supported, \c false if not.
 *
 * Algorithms identifiers are from COSE algorithm registry:
 *   https://www.iana.org/assignments/cose/cose.xhtml#algorithms
 *
 * A primary use for this is to determine whether or not to run a test case.
 * It is often unneccessary for regular use, because all the APIs will return
 * T_COSE_ERR_UNSUPPORTED_XXXX if the algorithm is not supported.
 */
bool
t_cose_is_algorithm_supported(int32_t cose_algorithm_id);


/* Structure that holds all the inputs for signing that is
 * used in a few places (so it ends up in t_cose_common.h).
 * It is public because it is part of the signer/verify
 * call back interface. It is also used for MAC.
 *
 * These are the inputs to create a Sig_structure
 * from section 4.4 in RFC 9052.
 *
 * ext_sup_data and sign_protected may be \ref NULL_Q_USEFUL_BUF_C.
 *
 * payload is a CBOR encoded byte string that may
 * contain CBOR or other.
 *
 * body_protected are the byte-string wrapped protected
 * header parameters from the COSE_Sign or COSE_Sign1.
 */
struct t_cose_sign_inputs {
    struct q_useful_buf_c  body_protected;
    struct q_useful_buf_c  ext_sup_data;
    struct q_useful_buf_c  sign_protected;
    struct q_useful_buf_c  payload;
};




/* A COSE algorithm ID and the number of bits for the key. Typically,
 * the number of bits in the key is known from the alg ID, but not
 * always. This structure is typically used to give input for
 * the construction of COSE_KDF_Context.
 *
 * alg_bits should be size_t to be completely type-consistent,
 * but that would push the size of this structure over an
 * an alignment boundary and double its size.
 */
struct t_cose_alg_and_bits {
    int32_t   cose_alg_id;
    uint32_t  bits_in_key;
    uint32_t  bits_iv;
};




/* This is the base class for all implementations
 * of COSE_Signature and COSE_Recipient. It implments what
 * is common to them:
 *   - The ability to identify the type of one
 *   - The ability to make a linked list
 *
 * The linked list part saves object code because the same
 * function to add to the linked list is used for all types
 * of COSE_Recipient and COSE_Signature
 *
 * The identification part is to know the type of a concrete
 * instance to be able to call some special methods it
 * might implement, particularly for COSE_Signature verifiers
 * and COSE_Recipient decryptors as the COSE_Sign verifier
 * and COSE_Encrypt decryptor loops over a set of them.
 */
struct t_cose_rs_obj {
    struct t_cose_rs_obj *next;
    uint16_t              ident;
};


void
t_cose_link_rs(struct t_cose_rs_obj **list, struct t_cose_rs_obj *new_rs);


/* This is just to make a simple 16 bit unique id for each recipient-signer object */
#define TYPE_RS_SIGNER 's'
#define TYPE_RS_VERIFIER 'v'
#define TYPE_RS_RECIPIENT_CREATOR 'c'
#define TYPE_RS_RECIPIENT_DECODER 'd'
#define RS_IDENT(type, id1) (type + (id1 << 8))



#ifdef __cplusplus
}
#endif


#endif /* __T_COSE_COMMON_H__ */<|MERGE_RESOLUTION|>--- conflicted
+++ resolved
@@ -638,18 +638,15 @@
      * supp info was added. TODO: see xxxx*/
     T_COSE_ERR_KDF_CONTEXT_SIZE = 88,
 
-<<<<<<< HEAD
-    /** While decryption, the padding for AES-CBC is invalid. */
-    T_COSE_ERR_BAD_PADDING = 89,
-
-    /** External AAD is passed as an argument for non AEAD cipher. */
-    T_COSE_ERR_AAD_WITH_NON_AEAD = 90,
-=======
     /** Protected headers exists when they are not allowed. This typically occurs when the
      * crypto algorithm is not AEAD and thus can't protect the headers. */
     T_COSE_ERR_PROTECTED_NOT_ALLOWED = 89,
 
->>>>>>> bd24e8fa
+    /** While decryption, the padding for AES-CBC is invalid. */
+    T_COSE_ERR_BAD_PADDING = 90,
+
+    /** External AAD is passed as an argument for non AEAD cipher. */
+    T_COSE_ERR_AAD_WITH_NON_AEAD = 91,
 };
 
 
